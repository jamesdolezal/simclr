# coding=utf-8
# Copyright 2020 The SimCLR Authors.
#
# Licensed under the Apache License, Version 2.0 (the "License");
# you may not use this file except in compliance with the License.
# You may obtain a copy of the License at
#
#     http://www.apache.org/licenses/LICENSE-2.0
#
# Unless required by applicable law or agreed to in writing, software
# distributed under the License is distributed on an "AS IS" BASIS,
# WITHOUT WARRANTIES OR CONDITIONS OF ANY KIND, either express or implied.
# See the License for the specific simclr governing permissions and
# limitations under the License.
# ==============================================================================
"""The main training pipeline."""

import json
import math
import os

from absl import app
from absl import flags
from slideflow import log as logging
from . import data as data_lib
from . import metrics
from . import model as model_lib
from . import objective as obj_lib
from . import utils as utils_lib

import tensorflow.compat.v2 as tf
import tensorflow_datasets as tfds


def get_salient_tensors_dict(include_projection_head):
  """Returns a dictionary of tensors."""
  graph = tf.compat.v1.get_default_graph()
  result = {}
  for i in range(1, 5):
    result['block_group%d' % i] = graph.get_tensor_by_name(
        'resnet/block_group%d/block_group%d:0' % (i, i))
  result['initial_conv'] = graph.get_tensor_by_name(
      'resnet/initial_conv/Identity:0')
  result['initial_max_pool'] = graph.get_tensor_by_name(
      'resnet/initial_max_pool/Identity:0')
  result['final_avg_pool'] = graph.get_tensor_by_name('resnet/final_avg_pool:0')
  result['logits_sup'] = graph.get_tensor_by_name(
      'head_supervised/logits_sup:0')
  if include_projection_head:
    result['proj_head_input'] = graph.get_tensor_by_name(
        'projection_head/proj_head_input:0')
    result['proj_head_output'] = graph.get_tensor_by_name(
        'projection_head/proj_head_output:0')
  return result


def build_saved_model(model, include_projection_head=True):
  """Returns a tf.Module for saving to SavedModel."""

  class SimCLRModel(tf.Module):
    """Saved model for exporting to hub."""

    def __init__(self, model):
      self.model = model
      # This can't be called `trainable_variables` because `tf.Module` has
      # a getter with the same name.
      self.trainable_variables_list = model.trainable_variables

    @tf.function
    def __call__(self, inputs, trainable):
      self.model(inputs, training=trainable)
      return get_salient_tensors_dict(include_projection_head)

  module = SimCLRModel(model)
  input_spec = tf.TensorSpec(shape=[None, None, None, 3], dtype=tf.float32)
  module.__call__.get_concrete_function(input_spec, trainable=True)
  module.__call__.get_concrete_function(input_spec, trainable=False)
  return module


def save(model, args, model_dir, global_step, dest=None, nested_by_step=False):
  """Export as SavedModel for finetuning and inference."""
  saved_model = build_saved_model(model)
  export_dir = dest if dest else os.path.join(model_dir, 'saved_model')
  if nested_by_step:
    checkpoint_export_dir = os.path.join(export_dir, str(global_step))
  else:
    checkpoint_export_dir = export_dir
  if tf.io.gfile.exists(checkpoint_export_dir):
    tf.io.gfile.rmtree(checkpoint_export_dir)
  tf.saved_model.save(saved_model, checkpoint_export_dir)

  # Write flags to model folder.
  with open(os.path.join(export_dir, 'args.json'), "w") as data_file:
    dump_dict = vars(args)
    dump_dict['model_dir'] = model_dir
    json.dump(dump_dict, data_file, indent=1)

  if args.keep_hub_module_max > 0:
    # Delete old exported SavedModels.
    exported_steps = []
    for subdir in tf.io.gfile.listdir(export_dir):
      if not subdir.isdigit():
        continue
      exported_steps.append(int(subdir))
    exported_steps.sort()
    for step_to_delete in exported_steps[:-args.keep_hub_module_max]:
      tf.io.gfile.rmtree(os.path.join(export_dir, str(step_to_delete)))


def load(model):
    """Load a SavedModel for finetuning and inference."""
    return tf.saved_model.load(model)


<<<<<<< HEAD
def load_model_or_checkpoint(model_or_ckpt):
    if model_or_ckpt.endswith('.ckpt'):
        args = utils_lib.load_model_args(model_or_ckpt)
        model = model_lib.SimCLR(**args.model_kwargs)
        try_restore_from_checkpoint(model)
    else:
        model = load(model_or_ckpt)
    return model


def try_restore_from_checkpoint(
    model,
    global_step,
    optimizer,
    model_dir,
    checkpoint_path,
    keep_checkpoint_max=5,
    zero_init_logits_layer=False,
  ):
  """Restores the latest ckpt if it exists, otherwise check checkpoint_path"""
=======
def load_model_or_checkpoint(model):
    """Load either a SavedModel or SimCLR checkpoint, returning a Keras model."""
    ...


def try_restore_from_checkpoint(model, global_step, optimizer):
  """Restores the latest ckpt if it exists, otherwise check FLAGS.checkpoint."""
>>>>>>> 46d10b88
  checkpoint = tf.train.Checkpoint(
      model=model, global_step=global_step, optimizer=optimizer)
  checkpoint_manager = tf.train.CheckpointManager(
      checkpoint,
      directory=model_dir,
      max_to_keep=keep_checkpoint_max)
  latest_ckpt = checkpoint_manager.latest_checkpoint
  if latest_ckpt:
    # Restore model weights, global step, optimizer states
    logging.info('Restoring from latest checkpoint: %s', latest_ckpt)
    checkpoint_manager.checkpoint.restore(latest_ckpt).expect_partial()
  elif checkpoint_path:
    # Restore model weights only, but not global step and optimizer states
    logging.info('Restoring from given checkpoint: %s', checkpoint_path)
    checkpoint_manager2 = tf.train.CheckpointManager(
        tf.train.Checkpoint(model=model),
        directory=model_dir,
        max_to_keep=keep_checkpoint_max)
    checkpoint_manager2.checkpoint.restore(checkpoint_path).expect_partial()
    if zero_init_logits_layer:
      model = checkpoint_manager2.checkpoint.model
      output_layer_parameters = model.supervised_head.trainable_weights
      logging.info('Initializing output layer parameters %s to zero',
                   [x.op.name for x in output_layer_parameters])
      for x in output_layer_parameters:
        x.assign(tf.zeros_like(x))

  return checkpoint_manager


def checkpoint_to_saved_model(ckpt, args, model_dir, num_logits, dest, global_step=0):
    # FIXME:M `args, model_dir` where added to the arguments but I don't see
    #         where this function is used
    from .model import SimCLR
    model = SimCLR(num_logits, args)
    checkpoint = tf.train.Checkpoint(
        model=model,
        global_step=tf.Variable(0, dtype=tf.int64)
    )
    checkpoint.restore(ckpt).expect_partial()
    save(model, args, model_dir, dest=dest, global_step=global_step)


def json_serializable(val):
  try:
    json.dumps(val)
    return True
  except TypeError:
    return False


def perform_evaluation(
  model,
  builder,
  eval_steps,
  ckpt,
  strategy,
  topology,
  model_dir,
  cache_dataset,
  args,
):
  """Perform evaluation."""
  if args.train_mode == 'pretrain' and not args.lineareval_while_pretraining:
    logging.info('Skipping eval during pretraining without linear eval.')
    return
  # Build input pipeline.
  ds = data_lib.build_distributed_dataset(builder, args.eval_batch_size, False,
                                          strategy, topology, args, cache_dataset=cache_dataset)
  summary_writer = tf.summary.create_file_writer(model_dir)

  # Build metrics.
  with strategy.scope():
    regularization_loss = tf.keras.metrics.Mean('eval/regularization_loss')
    label_top_1_accuracy = tf.keras.metrics.Accuracy(
        'eval/label_top_1_accuracy')
    label_top_5_accuracy = tf.keras.metrics.TopKCategoricalAccuracy(
        5, 'eval/label_top_5_accuracy')
    all_metrics = [
        regularization_loss, label_top_1_accuracy, label_top_5_accuracy
    ]

    # Restore checkpoint.
    logging.info('Restoring from %s', ckpt)
    checkpoint = tf.train.Checkpoint(
        model=model, global_step=tf.Variable(0, dtype=tf.int64))
    checkpoint.restore(ckpt).expect_partial()
    global_step = checkpoint.global_step
    logging.info('Performing eval at step %d', global_step.numpy())

  def single_step(features, labels):
    _, supervised_head_outputs = model(features, training=False)
    assert supervised_head_outputs is not None
    outputs = supervised_head_outputs
    l = labels['labels']
    metrics.update_finetune_metrics_eval(label_top_1_accuracy,
                                         label_top_5_accuracy, outputs, l)
    reg_loss = model_lib.add_weight_decay(
        model, args.optimizer, args.weight_decay, adjust_per_optimizer=True
    )
    regularization_loss.update_state(reg_loss)

  with strategy.scope():

    @tf.function
    def run_single_step(iterator):
      images, labels = next(iterator)
      features, labels = images, {'labels': labels}
      strategy.run(single_step, (features, labels))

    iterator = iter(ds)
    for i in range(eval_steps):
      run_single_step(iterator)
      logging.info('Completed eval for %d / %d steps', i + 1, eval_steps)
    logging.info('Finished eval for %s', ckpt)

  # Write summaries
  cur_step = global_step.numpy()
  logging.info('Writing summaries for %d step', cur_step)
  with summary_writer.as_default():
    metrics.log_and_write_metrics_to_summary(all_metrics, cur_step)
    summary_writer.flush()

  # Record results as JSON.
  result_json_path = os.path.join(model_dir, 'result.json')
  result = {metric.name: metric.result().numpy() for metric in all_metrics}
  result['global_step'] = global_step.numpy()
  logging.info(result)
  with tf.io.gfile.GFile(result_json_path, 'w') as f:
    json.dump({k: float(v) for k, v in result.items()}, f)
  result_json_path = os.path.join(
      model_dir, 'result_%d.json'%result['global_step'])
  with tf.io.gfile.GFile(result_json_path, 'w') as f:
    json.dump({k: float(v) for k, v in result.items()}, f)
  flag_json_path = os.path.join(model_dir, 'args.json')
  with tf.io.gfile.GFile(flag_json_path, 'w') as f:
    serializable_flags = {}
<<<<<<< HEAD

    for key, val in vars(args).items():
=======
    for key, val in dict(FLAGS).items():
>>>>>>> 46d10b88
      # Some flag value types e.g. datetime.timedelta are not json serializable,
      # filter those out.
      if json_serializable(val):
        serializable_flags[key] = val
    json.dump(serializable_flags, f)

  # Export as SavedModel for finetuning and inference.
  save(model, args, model_dir, global_step=result['global_step'], nested_by_step=True)

  return result


def _restore_latest_or_from_pretrain(checkpoint_manager, args, checkpoint_path):
  """Restores the latest ckpt if training already.

  Or restores from checkpoint_path if in finetune mode.

  Args:
    checkpoint_manager: tf.traiin.CheckpointManager.
  """
  latest_ckpt = checkpoint_manager.latest_checkpoint
  if latest_ckpt:
    # The model is not build yet so some variables may not be available in
    # the object graph. Those are lazily initialized. To suppress the warning
    # in that case we specify `expect_partial`.
    logging.info('Restoring from %s', latest_ckpt)
    checkpoint_manager.checkpoint.restore(latest_ckpt).expect_partial()
  elif args.train_mode == 'finetune':
    # Restore from pretrain checkpoint.
    assert checkpoint_path, 'Missing pretrain checkpoint.'
    logging.info('Restoring from %s', checkpoint_path)
    checkpoint_manager.checkpoint.restore(checkpoint_path).expect_partial()
    # TODO(iamtingchen): Can we instead use a zeros initializer for the
    # supervised head?
    if args.zero_init_logits_layer:
      model = checkpoint_manager.checkpoint.model
      output_layer_parameters = model.supervised_head.trainable_weights
      logging.info('Initializing output layer parameters %s to zero',
                   [x.op.name for x in output_layer_parameters])
      for x in output_layer_parameters:
        x.assign(tf.zeros_like(x))


def run_simclr(
  args,
  builder=None,
  model_dir=None,
  cache_dataset=False,
  checkpoint_path=None,
  use_tpu=False,
  tpu_name=None,
  tpu_zone=None,
  gcp_project=None,
):
  """Train SimCLR model

  Args:
    simCLR_args (SimpleNamespace): SimCLR arguments, as provided by
      :func:`slideflow.simclr.get_args`.
    builder : FIXME:M take care of these once we better define SlideflowBuilder

    model_dir (str): Model directory for training.
    cache_dataset (bool): Whether to cache the entire dataset in memory. If
      the dataset is ImageNet, this is a very bad idea, but for smaller datasets
      it can improve performance
    checkpoint_path (str): Loading from the given checkpoint for fine-tuning if
      a finetuning checkpoint does not already exist in model_dir
    use_tpu (bool): Whether to run on TPU.
    tpu_name (str): The Cloud TPU to use for training. This should be either the
      name used when creating the Cloud TPU, or a grpc://ip.address.of.tpu:8470
      url
    tpu_zone (str): GCE zone where the Cloud TPU is located in. If not
      specified, we will attempt to automatically detect the GCE project from
      metadata
    gcp_project (str): Project name for the Cloud TPU-enabled project. If not
      specified, we will attempt to automatically detect the GCE project from
      metadata

  """

  if builder is None:
    builder = tfds.builder(args.dataset, data_dir=args.data_dir)
    builder.download_and_prepare()
  num_train_examples = builder.info.splits[args.train_split].num_examples
  num_eval_examples = builder.info.splits[args.eval_split].num_examples
  args.num_classes = builder.info.features['label'].num_classes

  train_steps = model_lib.get_train_steps(num_train_examples, args.train_steps,
    args.train_epochs, args.train_batch_size)
  eval_steps = args.eval_steps or int(
      math.ceil(num_eval_examples / args.eval_batch_size))
  epoch_steps = int(round(num_train_examples / args.train_batch_size))

  logging.info('# train examples: %d', num_train_examples)
  logging.info('# train_steps: %d', train_steps)
  logging.info('# eval examples: %d', num_eval_examples)
  logging.info('# eval steps: %d', eval_steps)

  checkpoint_steps = (
      args.checkpoint_steps or (args.checkpoint_epochs * epoch_steps))

  topology = None
  if use_tpu:
    if tpu_name:
      cluster = tf.distribute.cluster_resolver.TPUClusterResolver(
          tpu_name, zone=tpu_zone, project=gcp_project)
    else:
      cluster = tf.distribute.cluster_resolver.TPUClusterResolver(args.master)
    tf.config.experimental_connect_to_cluster(cluster)
    topology = tf.tpu.experimental.initialize_tpu_system(cluster)
    logging.info('Topology:')
    logging.info('num_tasks: %d', topology.num_tasks)
    logging.info('num_tpus_per_task: %d', topology.num_tpus_per_task)
    strategy = tf.distribute.TPUStrategy(cluster)

  else:
    # For (multiple) GPUs.
    strategy = tf.distribute.MirroredStrategy()
    logging.info('Running using MirroredStrategy on %d replicas',
                 strategy.num_replicas_in_sync)

  with strategy.scope():
    model = model_lib.SimCLR(**args.model_kwargs)

  if args.mode == 'eval':
    for ckpt in tf.train.checkpoints_iterator(
        model_dir, min_interval_secs=15):
      result = perform_evaluation(
        model, builder, eval_steps, ckpt, strategy, topology,  model_dir,
        cache_dataset, args
      )
      if result['global_step'] >= train_steps:
        logging.info('Eval complete. Exiting...')
        return
  else:
    summary_writer = tf.summary.create_file_writer(model_dir)
    with strategy.scope():
      # Build input pipeline.
      ds = data_lib.build_distributed_dataset(builder, args.train_batch_size,
                                              True, strategy, topology, args)

      # Build LR schedule and optimizer.
      learning_rate = model_lib.WarmUpAndCosineDecay(
        learning_rate=args.learning_rate,
        num_examples=num_train_examples,
        warmup_epochs=args.warmup_epochs,
        train_batch_size=args.train_batch_size,
        learning_rate_scaling=args.learning_rate_scaling,
        train_steps=args.train_steps,
        train_epochs=args.train_epochs
    )
      optimizer = model_lib.build_optimizer(
        learning_rate=learning_rate,
        optimizer=args.optimizer,
        momentum=args.momentum,
        weight_decay=args.weight_decay
      )

      # Build metrics.
      all_metrics = []  # For summaries.
      weight_decay_metric = tf.keras.metrics.Mean('train/weight_decay')
      total_loss_metric = tf.keras.metrics.Mean('train/total_loss')
      all_metrics.extend([weight_decay_metric, total_loss_metric])
      if args.train_mode == 'pretrain':
        contrast_loss_metric = tf.keras.metrics.Mean('train/contrast_loss')
        contrast_acc_metric = tf.keras.metrics.Mean('train/contrast_acc')
        contrast_entropy_metric = tf.keras.metrics.Mean(
            'train/contrast_entropy')
        all_metrics.extend([
            contrast_loss_metric, contrast_acc_metric, contrast_entropy_metric
        ])
      if args.train_mode == 'finetune' or args.lineareval_while_pretraining:
        supervised_loss_metric = tf.keras.metrics.Mean('train/supervised_loss')
        supervised_acc_metric = tf.keras.metrics.Mean('train/supervised_acc')
        all_metrics.extend([supervised_loss_metric, supervised_acc_metric])

      # Restore checkpoint if available.
      checkpoint_manager = try_restore_from_checkpoint(
          model, optimizer.iterations, optimizer, model_dir, checkpoint_path,
          keep_checkpoint_max=args.keep_checkpoint_max,
          zero_init_logits_layer=args.zero_init_logits_layer)

    steps_per_loop = checkpoint_steps

    def single_step(features, labels):
      with tf.GradientTape() as tape:
        # Log summaries on the last step of the training loop to match
        # logging frequency of other scalar summaries.
        #
        # Notes:
        # 1. Summary ops on TPUs get outside compiled so they do not affect
        #    performance.
        # 2. Summaries are recorded only on replica 0. So effectively this
        #    summary would be written once per host when should_record == True.
        # 3. optimizer.iterations is incremented in the call to apply_gradients.
        #    So we use  `iterations + 1` here so that the step number matches
        #    those of scalar summaries.
        # 4. We intentionally run the summary op before the actual model
        #    training so that it can run in parallel.
        should_record = tf.equal((optimizer.iterations + 1) % steps_per_loop, 0)
        with tf.summary.record_if(should_record):
          # Only log augmented images for the first tower.
          tf.summary.image(
              'image', features[:, :, :, :3], step=optimizer.iterations + 1)
        projection_head_outputs, supervised_head_outputs = model(
            features, training=True)
        loss = None
        if projection_head_outputs is not None:
          outputs = projection_head_outputs
          con_loss, logits_con, labels_con = obj_lib.add_contrastive_loss(
              outputs,
              hidden_norm=args.hidden_norm,
              temperature=args.temperature,
              strategy=strategy)
          if loss is None:
            loss = con_loss
          else:
            loss += con_loss
          metrics.update_pretrain_metrics_train(contrast_loss_metric,
                                                contrast_acc_metric,
                                                contrast_entropy_metric,
                                                con_loss, logits_con,
                                                labels_con)
        if supervised_head_outputs is not None:
          outputs = supervised_head_outputs
          l = labels['labels']
          if args.train_mode == 'pretrain' and args.lineareval_while_pretraining:
            l = tf.concat([l, l], 0)
          sup_loss = obj_lib.add_supervised_loss(labels=l, logits=outputs)
          if loss is None:
            loss = sup_loss
          else:
            loss += sup_loss
          metrics.update_finetune_metrics_train(supervised_loss_metric,
                                                supervised_acc_metric, sup_loss,
                                                l, outputs)
        weight_decay = model_lib.add_weight_decay(
            model, args.optimizer, args.weight_decay, adjust_per_optimizer=True
        )
        weight_decay_metric.update_state(weight_decay)
        loss += weight_decay
        total_loss_metric.update_state(loss)
        # The default behavior of `apply_gradients` is to sum gradients from all
        # replicas so we divide the loss by the number of replicas so that the
        # mean gradient is applied.
        loss = loss / strategy.num_replicas_in_sync
        logging.debug('Trainable variables:')
        for var in model.trainable_variables:
          logging.debug(var.name)
        grads = tape.gradient(loss, model.trainable_variables)
        optimizer.apply_gradients(zip(grads, model.trainable_variables))

    with strategy.scope():

      @tf.function
      def train_multiple_steps(iterator):
        # `tf.range` is needed so that this runs in a `tf.while_loop` and is
        # not unrolled.
        for _ in tf.range(steps_per_loop):
          # Drop the "while" prefix created by tf.while_loop which otherwise
          # gets prefixed to every variable name. This does not affect training
          # but does affect the checkpoint conversion script.
          # TODO(b/161712658): Remove this.
          with tf.name_scope(''):
            images, labels = next(iterator)
            features, labels = images, {'labels': labels}
            strategy.run(single_step, (features, labels))

      global_step = optimizer.iterations
      cur_step = global_step.numpy()
      iterator = iter(ds)
      while cur_step < train_steps:
        # Calls to tf.summary.xyz lookup the summary writer resource which is
        # set by the summary writer's context manager.
        with summary_writer.as_default():
          train_multiple_steps(iterator)
          cur_step = global_step.numpy()
          checkpoint_manager.save(cur_step)
          logging.info('Completed: %d / %d steps', cur_step, train_steps)
          metrics.log_and_write_metrics_to_summary(all_metrics, cur_step)
          tf.summary.scalar(
              'learning_rate',
              learning_rate(tf.cast(global_step, dtype=tf.float32)),
              global_step)
          summary_writer.flush()
        for metric in all_metrics:
          metric.reset_states()
      logging.info('Training complete...')

    if args.mode == 'train_then_eval':
      perform_evaluation(model, builder, eval_steps,
                         checkpoint_manager.latest_checkpoint, strategy,
                         topology, model_dir, cache_dataset, args)
    else:
      # Export as SavedModel for finetuning and inference.
      save(model, args, model_dir, global_step=global_step)


def main(argv): # FIXME:M do we get rid of this?
  if len(argv) > 1:
    raise app.UsageError('Too many command-line arguments.')
  run_simclr()

if __name__ == '__main__':
  tf.compat.v1.enable_v2_behavior()
  # For outside compilation of summaries on TPU.
  tf.config.set_soft_device_placement(True)
  app.run(main)<|MERGE_RESOLUTION|>--- conflicted
+++ resolved
@@ -1,593 +1,232 @@
-# coding=utf-8
-# Copyright 2020 The SimCLR Authors.
-#
-# Licensed under the Apache License, Version 2.0 (the "License");
-# you may not use this file except in compliance with the License.
-# You may obtain a copy of the License at
-#
-#     http://www.apache.org/licenses/LICENSE-2.0
-#
-# Unless required by applicable law or agreed to in writing, software
-# distributed under the License is distributed on an "AS IS" BASIS,
-# WITHOUT WARRANTIES OR CONDITIONS OF ANY KIND, either express or implied.
-# See the License for the specific simclr governing permissions and
-# limitations under the License.
-# ==============================================================================
-"""The main training pipeline."""
-
-import json
-import math
-import os
-
+import tensorflow as tf
 from absl import app
 from absl import flags
-from slideflow import log as logging
-from . import data as data_lib
-from . import metrics
-from . import model as model_lib
-from . import objective as obj_lib
-from . import utils as utils_lib
-
-import tensorflow.compat.v2 as tf
-import tensorflow_datasets as tfds
-
-
-def get_salient_tensors_dict(include_projection_head):
-  """Returns a dictionary of tensors."""
-  graph = tf.compat.v1.get_default_graph()
-  result = {}
-  for i in range(1, 5):
-    result['block_group%d' % i] = graph.get_tensor_by_name(
-        'resnet/block_group%d/block_group%d:0' % (i, i))
-  result['initial_conv'] = graph.get_tensor_by_name(
-      'resnet/initial_conv/Identity:0')
-  result['initial_max_pool'] = graph.get_tensor_by_name(
-      'resnet/initial_max_pool/Identity:0')
-  result['final_avg_pool'] = graph.get_tensor_by_name('resnet/final_avg_pool:0')
-  result['logits_sup'] = graph.get_tensor_by_name(
-      'head_supervised/logits_sup:0')
-  if include_projection_head:
-    result['proj_head_input'] = graph.get_tensor_by_name(
-        'projection_head/proj_head_input:0')
-    result['proj_head_output'] = graph.get_tensor_by_name(
-        'projection_head/proj_head_output:0')
-  return result
-
-
-def build_saved_model(model, include_projection_head=True):
-  """Returns a tf.Module for saving to SavedModel."""
-
-  class SimCLRModel(tf.Module):
-    """Saved model for exporting to hub."""
-
-    def __init__(self, model):
-      self.model = model
-      # This can't be called `trainable_variables` because `tf.Module` has
-      # a getter with the same name.
-      self.trainable_variables_list = model.trainable_variables
-
-    @tf.function
-    def __call__(self, inputs, trainable):
-      self.model(inputs, training=trainable)
-      return get_salient_tensors_dict(include_projection_head)
-
-  module = SimCLRModel(model)
-  input_spec = tf.TensorSpec(shape=[None, None, None, 3], dtype=tf.float32)
-  module.__call__.get_concrete_function(input_spec, trainable=True)
-  module.__call__.get_concrete_function(input_spec, trainable=False)
-  return module
-
-
-def save(model, args, model_dir, global_step, dest=None, nested_by_step=False):
-  """Export as SavedModel for finetuning and inference."""
-  saved_model = build_saved_model(model)
-  export_dir = dest if dest else os.path.join(model_dir, 'saved_model')
-  if nested_by_step:
-    checkpoint_export_dir = os.path.join(export_dir, str(global_step))
-  else:
-    checkpoint_export_dir = export_dir
-  if tf.io.gfile.exists(checkpoint_export_dir):
-    tf.io.gfile.rmtree(checkpoint_export_dir)
-  tf.saved_model.save(saved_model, checkpoint_export_dir)
-
-  # Write flags to model folder.
-  with open(os.path.join(export_dir, 'args.json'), "w") as data_file:
-    dump_dict = vars(args)
-    dump_dict['model_dir'] = model_dir
-    json.dump(dump_dict, data_file, indent=1)
-
-  if args.keep_hub_module_max > 0:
-    # Delete old exported SavedModels.
-    exported_steps = []
-    for subdir in tf.io.gfile.listdir(export_dir):
-      if not subdir.isdigit():
-        continue
-      exported_steps.append(int(subdir))
-    exported_steps.sort()
-    for step_to_delete in exported_steps[:-args.keep_hub_module_max]:
-      tf.io.gfile.rmtree(os.path.join(export_dir, str(step_to_delete)))
-
-
-def load(model):
-    """Load a SavedModel for finetuning and inference."""
-    return tf.saved_model.load(model)
-
-
-<<<<<<< HEAD
-def load_model_or_checkpoint(model_or_ckpt):
-    if model_or_ckpt.endswith('.ckpt'):
-        args = utils_lib.load_model_args(model_or_ckpt)
-        model = model_lib.SimCLR(**args.model_kwargs)
-        try_restore_from_checkpoint(model)
-    else:
-        model = load(model_or_ckpt)
-    return model
-
-
-def try_restore_from_checkpoint(
-    model,
-    global_step,
-    optimizer,
-    model_dir,
-    checkpoint_path,
-    keep_checkpoint_max=5,
-    zero_init_logits_layer=False,
-  ):
-  """Restores the latest ckpt if it exists, otherwise check checkpoint_path"""
-=======
-def load_model_or_checkpoint(model):
-    """Load either a SavedModel or SimCLR checkpoint, returning a Keras model."""
-    ...
-
-
-def try_restore_from_checkpoint(model, global_step, optimizer):
-  """Restores the latest ckpt if it exists, otherwise check FLAGS.checkpoint."""
->>>>>>> 46d10b88
-  checkpoint = tf.train.Checkpoint(
-      model=model, global_step=global_step, optimizer=optimizer)
-  checkpoint_manager = tf.train.CheckpointManager(
-      checkpoint,
-      directory=model_dir,
-      max_to_keep=keep_checkpoint_max)
-  latest_ckpt = checkpoint_manager.latest_checkpoint
-  if latest_ckpt:
-    # Restore model weights, global step, optimizer states
-    logging.info('Restoring from latest checkpoint: %s', latest_ckpt)
-    checkpoint_manager.checkpoint.restore(latest_ckpt).expect_partial()
-  elif checkpoint_path:
-    # Restore model weights only, but not global step and optimizer states
-    logging.info('Restoring from given checkpoint: %s', checkpoint_path)
-    checkpoint_manager2 = tf.train.CheckpointManager(
-        tf.train.Checkpoint(model=model),
-        directory=model_dir,
-        max_to_keep=keep_checkpoint_max)
-    checkpoint_manager2.checkpoint.restore(checkpoint_path).expect_partial()
-    if zero_init_logits_layer:
-      model = checkpoint_manager2.checkpoint.model
-      output_layer_parameters = model.supervised_head.trainable_weights
-      logging.info('Initializing output layer parameters %s to zero',
-                   [x.op.name for x in output_layer_parameters])
-      for x in output_layer_parameters:
-        x.assign(tf.zeros_like(x))
-
-  return checkpoint_manager
-
-
-def checkpoint_to_saved_model(ckpt, args, model_dir, num_logits, dest, global_step=0):
-    # FIXME:M `args, model_dir` where added to the arguments but I don't see
-    #         where this function is used
-    from .model import SimCLR
-    model = SimCLR(num_logits, args)
-    checkpoint = tf.train.Checkpoint(
-        model=model,
-        global_step=tf.Variable(0, dtype=tf.int64)
-    )
-    checkpoint.restore(ckpt).expect_partial()
-    save(model, args, model_dir, dest=dest, global_step=global_step)
-
-
-def json_serializable(val):
-  try:
-    json.dumps(val)
-    return True
-  except TypeError:
-    return False
-
-
-def perform_evaluation(
-  model,
-  builder,
-  eval_steps,
-  ckpt,
-  strategy,
-  topology,
-  model_dir,
-  cache_dataset,
-  args,
-):
-  """Perform evaluation."""
-  if args.train_mode == 'pretrain' and not args.lineareval_while_pretraining:
-    logging.info('Skipping eval during pretraining without linear eval.')
-    return
-  # Build input pipeline.
-  ds = data_lib.build_distributed_dataset(builder, args.eval_batch_size, False,
-                                          strategy, topology, args, cache_dataset=cache_dataset)
-  summary_writer = tf.summary.create_file_writer(model_dir)
-
-  # Build metrics.
-  with strategy.scope():
-    regularization_loss = tf.keras.metrics.Mean('eval/regularization_loss')
-    label_top_1_accuracy = tf.keras.metrics.Accuracy(
-        'eval/label_top_1_accuracy')
-    label_top_5_accuracy = tf.keras.metrics.TopKCategoricalAccuracy(
-        5, 'eval/label_top_5_accuracy')
-    all_metrics = [
-        regularization_loss, label_top_1_accuracy, label_top_5_accuracy
-    ]
-
-    # Restore checkpoint.
-    logging.info('Restoring from %s', ckpt)
-    checkpoint = tf.train.Checkpoint(
-        model=model, global_step=tf.Variable(0, dtype=tf.int64))
-    checkpoint.restore(ckpt).expect_partial()
-    global_step = checkpoint.global_step
-    logging.info('Performing eval at step %d', global_step.numpy())
-
-  def single_step(features, labels):
-    _, supervised_head_outputs = model(features, training=False)
-    assert supervised_head_outputs is not None
-    outputs = supervised_head_outputs
-    l = labels['labels']
-    metrics.update_finetune_metrics_eval(label_top_1_accuracy,
-                                         label_top_5_accuracy, outputs, l)
-    reg_loss = model_lib.add_weight_decay(
-        model, args.optimizer, args.weight_decay, adjust_per_optimizer=True
-    )
-    regularization_loss.update_state(reg_loss)
-
-  with strategy.scope():
-
-    @tf.function
-    def run_single_step(iterator):
-      images, labels = next(iterator)
-      features, labels = images, {'labels': labels}
-      strategy.run(single_step, (features, labels))
-
-    iterator = iter(ds)
-    for i in range(eval_steps):
-      run_single_step(iterator)
-      logging.info('Completed eval for %d / %d steps', i + 1, eval_steps)
-    logging.info('Finished eval for %s', ckpt)
-
-  # Write summaries
-  cur_step = global_step.numpy()
-  logging.info('Writing summaries for %d step', cur_step)
-  with summary_writer.as_default():
-    metrics.log_and_write_metrics_to_summary(all_metrics, cur_step)
-    summary_writer.flush()
-
-  # Record results as JSON.
-  result_json_path = os.path.join(model_dir, 'result.json')
-  result = {metric.name: metric.result().numpy() for metric in all_metrics}
-  result['global_step'] = global_step.numpy()
-  logging.info(result)
-  with tf.io.gfile.GFile(result_json_path, 'w') as f:
-    json.dump({k: float(v) for k, v in result.items()}, f)
-  result_json_path = os.path.join(
-      model_dir, 'result_%d.json'%result['global_step'])
-  with tf.io.gfile.GFile(result_json_path, 'w') as f:
-    json.dump({k: float(v) for k, v in result.items()}, f)
-  flag_json_path = os.path.join(model_dir, 'args.json')
-  with tf.io.gfile.GFile(flag_json_path, 'w') as f:
-    serializable_flags = {}
-<<<<<<< HEAD
-
-    for key, val in vars(args).items():
-=======
-    for key, val in dict(FLAGS).items():
->>>>>>> 46d10b88
-      # Some flag value types e.g. datetime.timedelta are not json serializable,
-      # filter those out.
-      if json_serializable(val):
-        serializable_flags[key] = val
-    json.dump(serializable_flags, f)
-
-  # Export as SavedModel for finetuning and inference.
-  save(model, args, model_dir, global_step=result['global_step'], nested_by_step=True)
-
-  return result
-
-
-def _restore_latest_or_from_pretrain(checkpoint_manager, args, checkpoint_path):
-  """Restores the latest ckpt if training already.
-
-  Or restores from checkpoint_path if in finetune mode.
-
-  Args:
-    checkpoint_manager: tf.traiin.CheckpointManager.
-  """
-  latest_ckpt = checkpoint_manager.latest_checkpoint
-  if latest_ckpt:
-    # The model is not build yet so some variables may not be available in
-    # the object graph. Those are lazily initialized. To suppress the warning
-    # in that case we specify `expect_partial`.
-    logging.info('Restoring from %s', latest_ckpt)
-    checkpoint_manager.checkpoint.restore(latest_ckpt).expect_partial()
-  elif args.train_mode == 'finetune':
-    # Restore from pretrain checkpoint.
-    assert checkpoint_path, 'Missing pretrain checkpoint.'
-    logging.info('Restoring from %s', checkpoint_path)
-    checkpoint_manager.checkpoint.restore(checkpoint_path).expect_partial()
-    # TODO(iamtingchen): Can we instead use a zeros initializer for the
-    # supervised head?
-    if args.zero_init_logits_layer:
-      model = checkpoint_manager.checkpoint.model
-      output_layer_parameters = model.supervised_head.trainable_weights
-      logging.info('Initializing output layer parameters %s to zero',
-                   [x.op.name for x in output_layer_parameters])
-      for x in output_layer_parameters:
-        x.assign(tf.zeros_like(x))
-
-
-def run_simclr(
-  args,
-  builder=None,
-  model_dir=None,
-  cache_dataset=False,
-  checkpoint_path=None,
-  use_tpu=False,
-  tpu_name=None,
-  tpu_zone=None,
-  gcp_project=None,
-):
-  """Train SimCLR model
-
-  Args:
-    simCLR_args (SimpleNamespace): SimCLR arguments, as provided by
-      :func:`slideflow.simclr.get_args`.
-    builder : FIXME:M take care of these once we better define SlideflowBuilder
-
-    model_dir (str): Model directory for training.
-    cache_dataset (bool): Whether to cache the entire dataset in memory. If
-      the dataset is ImageNet, this is a very bad idea, but for smaller datasets
-      it can improve performance
-    checkpoint_path (str): Loading from the given checkpoint for fine-tuning if
-      a finetuning checkpoint does not already exist in model_dir
-    use_tpu (bool): Whether to run on TPU.
-    tpu_name (str): The Cloud TPU to use for training. This should be either the
-      name used when creating the Cloud TPU, or a grpc://ip.address.of.tpu:8470
-      url
-    tpu_zone (str): GCE zone where the Cloud TPU is located in. If not
-      specified, we will attempt to automatically detect the GCE project from
-      metadata
-    gcp_project (str): Project name for the Cloud TPU-enabled project. If not
-      specified, we will attempt to automatically detect the GCE project from
-      metadata
-
-  """
-
-  if builder is None:
-    builder = tfds.builder(args.dataset, data_dir=args.data_dir)
-    builder.download_and_prepare()
-  num_train_examples = builder.info.splits[args.train_split].num_examples
-  num_eval_examples = builder.info.splits[args.eval_split].num_examples
-  args.num_classes = builder.info.features['label'].num_classes
-
-  train_steps = model_lib.get_train_steps(num_train_examples, args.train_steps,
-    args.train_epochs, args.train_batch_size)
-  eval_steps = args.eval_steps or int(
-      math.ceil(num_eval_examples / args.eval_batch_size))
-  epoch_steps = int(round(num_train_examples / args.train_batch_size))
-
-  logging.info('# train examples: %d', num_train_examples)
-  logging.info('# train_steps: %d', train_steps)
-  logging.info('# eval examples: %d', num_eval_examples)
-  logging.info('# eval steps: %d', eval_steps)
-
-  checkpoint_steps = (
-      args.checkpoint_steps or (args.checkpoint_epochs * epoch_steps))
-
-  topology = None
-  if use_tpu:
-    if tpu_name:
-      cluster = tf.distribute.cluster_resolver.TPUClusterResolver(
-          tpu_name, zone=tpu_zone, project=gcp_project)
-    else:
-      cluster = tf.distribute.cluster_resolver.TPUClusterResolver(args.master)
-    tf.config.experimental_connect_to_cluster(cluster)
-    topology = tf.tpu.experimental.initialize_tpu_system(cluster)
-    logging.info('Topology:')
-    logging.info('num_tasks: %d', topology.num_tasks)
-    logging.info('num_tpus_per_task: %d', topology.num_tpus_per_task)
-    strategy = tf.distribute.TPUStrategy(cluster)
-
-  else:
-    # For (multiple) GPUs.
-    strategy = tf.distribute.MirroredStrategy()
-    logging.info('Running using MirroredStrategy on %d replicas',
-                 strategy.num_replicas_in_sync)
-
-  with strategy.scope():
-    model = model_lib.SimCLR(**args.model_kwargs)
-
-  if args.mode == 'eval':
-    for ckpt in tf.train.checkpoints_iterator(
-        model_dir, min_interval_secs=15):
-      result = perform_evaluation(
-        model, builder, eval_steps, ckpt, strategy, topology,  model_dir,
-        cache_dataset, args
-      )
-      if result['global_step'] >= train_steps:
-        logging.info('Eval complete. Exiting...')
-        return
-  else:
-    summary_writer = tf.summary.create_file_writer(model_dir)
-    with strategy.scope():
-      # Build input pipeline.
-      ds = data_lib.build_distributed_dataset(builder, args.train_batch_size,
-                                              True, strategy, topology, args)
-
-      # Build LR schedule and optimizer.
-      learning_rate = model_lib.WarmUpAndCosineDecay(
-        learning_rate=args.learning_rate,
-        num_examples=num_train_examples,
-        warmup_epochs=args.warmup_epochs,
-        train_batch_size=args.train_batch_size,
-        learning_rate_scaling=args.learning_rate_scaling,
-        train_steps=args.train_steps,
-        train_epochs=args.train_epochs
-    )
-      optimizer = model_lib.build_optimizer(
-        learning_rate=learning_rate,
-        optimizer=args.optimizer,
-        momentum=args.momentum,
-        weight_decay=args.weight_decay
-      )
-
-      # Build metrics.
-      all_metrics = []  # For summaries.
-      weight_decay_metric = tf.keras.metrics.Mean('train/weight_decay')
-      total_loss_metric = tf.keras.metrics.Mean('train/total_loss')
-      all_metrics.extend([weight_decay_metric, total_loss_metric])
-      if args.train_mode == 'pretrain':
-        contrast_loss_metric = tf.keras.metrics.Mean('train/contrast_loss')
-        contrast_acc_metric = tf.keras.metrics.Mean('train/contrast_acc')
-        contrast_entropy_metric = tf.keras.metrics.Mean(
-            'train/contrast_entropy')
-        all_metrics.extend([
-            contrast_loss_metric, contrast_acc_metric, contrast_entropy_metric
-        ])
-      if args.train_mode == 'finetune' or args.lineareval_while_pretraining:
-        supervised_loss_metric = tf.keras.metrics.Mean('train/supervised_loss')
-        supervised_acc_metric = tf.keras.metrics.Mean('train/supervised_acc')
-        all_metrics.extend([supervised_loss_metric, supervised_acc_metric])
-
-      # Restore checkpoint if available.
-      checkpoint_manager = try_restore_from_checkpoint(
-          model, optimizer.iterations, optimizer, model_dir, checkpoint_path,
-          keep_checkpoint_max=args.keep_checkpoint_max,
-          zero_init_logits_layer=args.zero_init_logits_layer)
-
-    steps_per_loop = checkpoint_steps
-
-    def single_step(features, labels):
-      with tf.GradientTape() as tape:
-        # Log summaries on the last step of the training loop to match
-        # logging frequency of other scalar summaries.
-        #
-        # Notes:
-        # 1. Summary ops on TPUs get outside compiled so they do not affect
-        #    performance.
-        # 2. Summaries are recorded only on replica 0. So effectively this
-        #    summary would be written once per host when should_record == True.
-        # 3. optimizer.iterations is incremented in the call to apply_gradients.
-        #    So we use  `iterations + 1` here so that the step number matches
-        #    those of scalar summaries.
-        # 4. We intentionally run the summary op before the actual model
-        #    training so that it can run in parallel.
-        should_record = tf.equal((optimizer.iterations + 1) % steps_per_loop, 0)
-        with tf.summary.record_if(should_record):
-          # Only log augmented images for the first tower.
-          tf.summary.image(
-              'image', features[:, :, :, :3], step=optimizer.iterations + 1)
-        projection_head_outputs, supervised_head_outputs = model(
-            features, training=True)
-        loss = None
-        if projection_head_outputs is not None:
-          outputs = projection_head_outputs
-          con_loss, logits_con, labels_con = obj_lib.add_contrastive_loss(
-              outputs,
-              hidden_norm=args.hidden_norm,
-              temperature=args.temperature,
-              strategy=strategy)
-          if loss is None:
-            loss = con_loss
-          else:
-            loss += con_loss
-          metrics.update_pretrain_metrics_train(contrast_loss_metric,
-                                                contrast_acc_metric,
-                                                contrast_entropy_metric,
-                                                con_loss, logits_con,
-                                                labels_con)
-        if supervised_head_outputs is not None:
-          outputs = supervised_head_outputs
-          l = labels['labels']
-          if args.train_mode == 'pretrain' and args.lineareval_while_pretraining:
-            l = tf.concat([l, l], 0)
-          sup_loss = obj_lib.add_supervised_loss(labels=l, logits=outputs)
-          if loss is None:
-            loss = sup_loss
-          else:
-            loss += sup_loss
-          metrics.update_finetune_metrics_train(supervised_loss_metric,
-                                                supervised_acc_metric, sup_loss,
-                                                l, outputs)
-        weight_decay = model_lib.add_weight_decay(
-            model, args.optimizer, args.weight_decay, adjust_per_optimizer=True
-        )
-        weight_decay_metric.update_state(weight_decay)
-        loss += weight_decay
-        total_loss_metric.update_state(loss)
-        # The default behavior of `apply_gradients` is to sum gradients from all
-        # replicas so we divide the loss by the number of replicas so that the
-        # mean gradient is applied.
-        loss = loss / strategy.num_replicas_in_sync
-        logging.debug('Trainable variables:')
-        for var in model.trainable_variables:
-          logging.debug(var.name)
-        grads = tape.gradient(loss, model.trainable_variables)
-        optimizer.apply_gradients(zip(grads, model.trainable_variables))
-
-    with strategy.scope():
-
-      @tf.function
-      def train_multiple_steps(iterator):
-        # `tf.range` is needed so that this runs in a `tf.while_loop` and is
-        # not unrolled.
-        for _ in tf.range(steps_per_loop):
-          # Drop the "while" prefix created by tf.while_loop which otherwise
-          # gets prefixed to every variable name. This does not affect training
-          # but does affect the checkpoint conversion script.
-          # TODO(b/161712658): Remove this.
-          with tf.name_scope(''):
-            images, labels = next(iterator)
-            features, labels = images, {'labels': labels}
-            strategy.run(single_step, (features, labels))
-
-      global_step = optimizer.iterations
-      cur_step = global_step.numpy()
-      iterator = iter(ds)
-      while cur_step < train_steps:
-        # Calls to tf.summary.xyz lookup the summary writer resource which is
-        # set by the summary writer's context manager.
-        with summary_writer.as_default():
-          train_multiple_steps(iterator)
-          cur_step = global_step.numpy()
-          checkpoint_manager.save(cur_step)
-          logging.info('Completed: %d / %d steps', cur_step, train_steps)
-          metrics.log_and_write_metrics_to_summary(all_metrics, cur_step)
-          tf.summary.scalar(
-              'learning_rate',
-              learning_rate(tf.cast(global_step, dtype=tf.float32)),
-              global_step)
-          summary_writer.flush()
-        for metric in all_metrics:
-          metric.reset_states()
-      logging.info('Training complete...')
-
-    if args.mode == 'train_then_eval':
-      perform_evaluation(model, builder, eval_steps,
-                         checkpoint_manager.latest_checkpoint, strategy,
-                         topology, model_dir, cache_dataset, args)
-    else:
-      # Export as SavedModel for finetuning and inference.
-      save(model, args, model_dir, global_step=global_step)
-
-
-def main(argv): # FIXME:M do we get rid of this?
+from . import run_simclr
+from .utils import get_args
+
+# -----------------------------------------------------------------------------
+
+flags.DEFINE_float(
+    'learning_rate', 0.3,
+    'Initial learning rate per batch size of 256.')
+
+flags.DEFINE_enum(
+    'learning_rate_scaling', 'linear', ['linear', 'sqrt'],
+    'How to scale the learning rate as a function of batch size.')
+
+flags.DEFINE_float(
+    'warmup_epochs', 10,
+    'Number of epochs of warmup.')
+
+flags.DEFINE_float('weight_decay', 1e-6, 'Amount of weight decay to use.')
+
+flags.DEFINE_float(
+    'batch_norm_decay', 0.9,
+    'Batch norm decay parameter.')
+
+flags.DEFINE_integer(
+    'train_batch_size', 512,
+    'Batch size for training.')
+
+flags.DEFINE_string(
+    'train_split', 'train',
+    'Split for training.')
+
+flags.DEFINE_integer(
+    'train_epochs', 100,
+    'Number of epochs to train for.')
+
+flags.DEFINE_integer(
+    'train_steps', 0,
+    'Number of steps to train for. If provided, overrides train_epochs.')
+
+flags.DEFINE_integer(
+    'eval_steps', 0,
+    'Number of steps to eval for. If not provided, evals over entire dataset.')
+
+flags.DEFINE_integer(
+    'eval_batch_size', 256,
+    'Batch size for eval.')
+
+flags.DEFINE_integer(
+    'checkpoint_epochs', 1,
+    'Number of epochs between checkpoints/summaries.')
+
+flags.DEFINE_integer(
+    'checkpoint_steps', 0,
+    'Number of steps between checkpoints/summaries. If provided, overrides '
+    'checkpoint_epochs.')
+
+flags.DEFINE_string(
+    'eval_split', 'validation',
+    'Split for evaluation.')
+
+flags.DEFINE_string(
+    'dataset', 'imagenet2012',
+    'Name of a dataset.')
+
+flags.DEFINE_bool(
+    'cache_dataset', False,
+    'Whether to cache the entire dataset in memory. If the dataset is '
+    'ImageNet, this is a very bad idea, but for smaller datasets it can '
+    'improve performance.')
+
+flags.DEFINE_enum(
+    'mode', 'train', ['train', 'eval', 'train_then_eval'],
+    'Whether to perform training or evaluation.')
+
+flags.DEFINE_enum(
+    'train_mode', 'pretrain', ['pretrain', 'finetune'],
+    'The train mode controls different objectives and trainable components.')
+
+flags.DEFINE_bool('lineareval_while_pretraining', True,
+                  'Whether to finetune supervised head while pretraining.')
+
+flags.DEFINE_string(
+    'checkpoint', None,
+    'Loading from the given checkpoint for fine-tuning if a finetuning '
+    'checkpoint does not already exist in model_dir.')
+
+flags.DEFINE_bool(
+    'zero_init_logits_layer', False,
+    'If True, zero initialize layers after avg_pool for supervised learning.')
+
+flags.DEFINE_integer(
+    'fine_tune_after_block', -1,
+    'The layers after which block that we will fine-tune. -1 means fine-tuning '
+    'everything. 0 means fine-tuning after stem block. 4 means fine-tuning '
+    'just the linear head.')
+
+flags.DEFINE_string(
+    'master', None,
+    'Address/name of the TensorFlow master to use. By default, use an '
+    'in-process master.')
+
+flags.DEFINE_string(
+    'model_dir', None,
+    'Model directory for training.')
+
+flags.DEFINE_string(
+    'data_dir', None,
+    'Directory where dataset is stored.')
+
+flags.DEFINE_bool(
+    'use_tpu', True,
+    'Whether to run on TPU.')
+
+flags.DEFINE_string(
+    'tpu_name', None,
+    'The Cloud TPU to use for training. This should be either the name '
+    'used when creating the Cloud TPU, or a grpc://ip.address.of.tpu:8470 '
+    'url.')
+
+flags.DEFINE_string(
+    'tpu_zone', None,
+    '[Optional] GCE zone where the Cloud TPU is located in. If not '
+    'specified, we will attempt to automatically detect the GCE project from '
+    'metadata.')
+
+flags.DEFINE_string(
+    'gcp_project', None,
+    '[Optional] Project name for the Cloud TPU-enabled project. If not '
+    'specified, we will attempt to automatically detect the GCE project from '
+    'metadata.')
+
+flags.DEFINE_enum(
+    'optimizer', 'lars', ['momentum', 'adam', 'lars'],
+    'Optimizer to use.')
+
+flags.DEFINE_float(
+    'momentum', 0.9,
+    'Momentum parameter.')
+
+flags.DEFINE_string(
+    'eval_name', None,
+    'Name for eval.')
+
+flags.DEFINE_integer(
+    'keep_checkpoint_max', 5,
+    'Maximum number of checkpoints to keep.')
+
+flags.DEFINE_float(
+    'temperature', 0.1,
+    'Temperature parameter for contrastive loss.')
+
+flags.DEFINE_boolean(
+    'hidden_norm', True,
+    'Temperature parameter for contrastive loss.')
+
+flags.DEFINE_enum(
+    'proj_head_mode', 'nonlinear', ['none', 'linear', 'nonlinear'],
+    'How the head projection is done.')
+
+flags.DEFINE_integer(
+    'proj_out_dim', 128,
+    'Number of head projection dimension.')
+
+flags.DEFINE_integer(
+    'num_proj_layers', 3,
+    'Number of non-linear head layers.')
+
+flags.DEFINE_integer(
+    'ft_proj_selector', 0,
+    'Which layer of the projection head to use during fine-tuning. '
+    '0 means no projection head, and -1 means the final layer.')
+
+flags.DEFINE_boolean(
+    'global_bn', True,
+    'Whether to aggregate BN statistics across distributed cores.')
+
+flags.DEFINE_integer(
+    'width_multiplier', 1,
+    'Multiplier to change width of network.')
+
+flags.DEFINE_integer(
+    'resnet_depth', 50,
+    'Depth of ResNet.')
+
+flags.DEFINE_float(
+    'sk_ratio', 0.,
+    'If it is bigger than 0, it will enable SK. Recommendation: 0.0625.')
+
+flags.DEFINE_float(
+    'se_ratio', 0.,
+    'If it is bigger than 0, it will enable SE.')
+
+flags.DEFINE_integer(
+    'image_size', 224,
+    'Input image size.')
+
+flags.DEFINE_float(
+    'color_jitter_strength', 1.0,
+    'The strength of color jittering.')
+
+flags.DEFINE_boolean(
+    'use_blur', True,
+    'Whether or not to use Gaussian blur for augmentation during pretraining.')
+
+# -----------------------------------------------------------------------------
+
+def main(argv):
   if len(argv) > 1:
     raise app.UsageError('Too many command-line arguments.')
-  run_simclr()
+  filtered_flags = {
+    k:v for k,v in dict(flags).items()
+    if k not in ('model_dir', 'cache_dataset', 'checkpoint_path', 'use_tpu',
+                 'tpu_name', 'tpu_zone', 'gcp_project')
+}
+  args = get_args(**filtered_flags)
+  run_simclr(
+    args,
+    model_dir=flags.model_dir,
+    cache_dataset=flags.cache_dataset,
+    checkpoint_path=flags.checkpoint_path,
+    use_tpu=flags.use_tpu,
+    tpu_name=flags.tpu_name,
+    tpu_zone=flags.tpu_zone,
+    gcp_project=flags.gcp_project
+  )
+
 
 if __name__ == '__main__':
   tf.compat.v1.enable_v2_behavior()
